# -*- encoding: utf-8 -*-

module ActiveMerchant
  module Shipping
    class UPS < Carrier
      self.retry_safe = true

      cattr_accessor :default_options
      cattr_reader :name
      @@name = "UPS"

      TEST_URL = 'https://wwwcie.ups.com'
      LIVE_URL = 'https://onlinetools.ups.com'

      RESOURCES = {
        :rates => 'ups.app/xml/Rate',
        :track => 'ups.app/xml/Track',
        :ship_confirm => 'ups.app/xml/ShipConfirm',
        :ship_accept => 'ups.app/xml/ShipAccept'
      }

      PICKUP_CODES = HashWithIndifferentAccess.new({
        :daily_pickup => "01",
        :customer_counter => "03",
        :one_time_pickup => "06",
        :on_call_air => "07",
        :suggested_retail_rates => "11",
        :letter_center => "19",
        :air_service_center => "20"
      })

      CUSTOMER_CLASSIFICATIONS = HashWithIndifferentAccess.new({
        :wholesale => "01",
        :occasional => "03",
        :retail => "04"
      })

      # these are the defaults described in the UPS API docs,
      # but they don't seem to apply them under all circumstances,
      # so we need to take matters into our own hands
      DEFAULT_CUSTOMER_CLASSIFICATIONS = Hash.new do |hash,key|
        hash[key] = case key.to_sym
        when :daily_pickup then :wholesale
        when :customer_counter then :retail
        else
          :occasional
        end
      end

      DEFAULT_SERVICES = {
        "01" => "UPS Next Day Air",
        "02" => "UPS Second Day Air",
        "03" => "UPS Ground",
        "07" => "UPS Worldwide Express",
        "08" => "UPS Worldwide Expedited",
        "11" => "UPS Standard",
        "12" => "UPS Three-Day Select",
        "13" => "UPS Next Day Air Saver",
        "14" => "UPS Next Day Air Early A.M.",
        "54" => "UPS Worldwide Express Plus",
        "59" => "UPS Second Day Air A.M.",
        "65" => "UPS Saver",
        "82" => "UPS Today Standard",
        "83" => "UPS Today Dedicated Courier",
        "84" => "UPS Today Intercity",
        "85" => "UPS Today Express",
        "86" => "UPS Today Express Saver"
      }

      CANADA_ORIGIN_SERVICES = {
        "01" => "UPS Express",
        "02" => "UPS Expedited",
        "14" => "UPS Express Early A.M."
      }

      MEXICO_ORIGIN_SERVICES = {
        "07" => "UPS Express",
        "08" => "UPS Expedited",
        "54" => "UPS Express Plus"
      }

      EU_ORIGIN_SERVICES = {
        "07" => "UPS Express",
        "08" => "UPS Expedited"
      }

      OTHER_NON_US_ORIGIN_SERVICES = {
        "07" => "UPS Express"
      }

      TRACKING_STATUS_CODES = HashWithIndifferentAccess.new({
        'I' => :in_transit,
        'D' => :delivered,
        'X' => :exception,
        'P' => :pickup,
        'M' => :manifest_pickup
      })

      # From http://en.wikipedia.org/w/index.php?title=European_Union&oldid=174718707 (Current as of November 30, 2007)
      EU_COUNTRY_CODES = ["GB", "AT", "BE", "BG", "CY", "CZ", "DK", "EE", "FI", "FR", "DE", "GR", "HU", "IE", "IT", "LV", "LT", "LU", "MT", "NL", "PL", "PT", "RO", "SK", "SI", "ES", "SE"]

      US_TERRITORIES_TREATED_AS_COUNTRIES = ["AS", "FM", "GU", "MH", "MP", "PW", "PR", "VI"]

      def requirements
        [:key, :login, :password]
      end

      def find_rates(origin, destination, packages, options={})
        origin, destination = upsified_location(origin), upsified_location(destination)
        options = @options.merge(options)
        packages = Array(packages)
        access_request = build_access_request
        rate_request = build_rate_request(origin, destination, packages, options)
        response = commit(:rates, save_request(access_request + rate_request), (options[:test] || false))
        parse_rate_response(origin, destination, packages, response, options)
      end

      def find_tracking_info(tracking_number, options={})
        options = @options.update(options)
        access_request = build_access_request
        tracking_request = build_tracking_request(tracking_number, options)
        response = commit(:track, save_request(access_request + tracking_request), (options[:test] || false))
        parse_tracking_response(response, options)
      end

      def obtain_shipping_labels(origin, destination, packages, options={})
        options = @options.merge(options)
        packages = Array(packages)
        access_request = build_access_request

        begin

          # STEP 1: Confirm.  Validation step, important for verifying price.
          confirm_request = build_label_request(origin, destination, packages, options)
          logger.debug(confirm_request) if logger

          confirm_response = commit(:ship_confirm, save_request(access_request + confirm_request), (options[:test] || false))
          logger.debug(confirm_response) if logger

          # ... now, get the digest, it's needed to get the label.  In theory,
          # one could make decisions based on the price or some such to avoid
          # surprises.  This also has *no* error handling yet.
          xml = parse_ship_confirm(confirm_response)
          success = response_success?(xml)
          message = response_message(xml)
          digest  = response_digest(xml)
          raise message unless success

          # STEP 2: Accept. Use shipment digest in first response to get the actual label.
          accept_request = build_accept_request(digest, options)
          logger.debug(accept_request) if logger

          accept_response = commit(:ship_accept, save_request(access_request + accept_request), (options[:test] || false))
          logger.debug(accept_response) if logger

          # ...finally, build a map from the response that contains
          # the label data and tracking information.
          parse_ship_accept(accept_response)

        rescue RuntimeError => e
          raise "Could not obtain shipping label. #{e.message}."

        end

      end

      protected

      def upsified_location(location)
        if location.country_code == 'US' && US_TERRITORIES_TREATED_AS_COUNTRIES.include?(location.state)
          atts = {:country => location.state}
          [:zip, :city, :address1, :address2, :address3, :phone, :fax, :address_type].each do |att|
            atts[att] = location.send(att)
          end
          Location.new(atts)
        else
          location
        end
      end

      def build_access_request
        xml_request = XmlNode.new('AccessRequest') do |access_request|
          access_request << XmlNode.new('AccessLicenseNumber', @options[:key])
          access_request << XmlNode.new('UserId', @options[:login])
          access_request << XmlNode.new('Password', @options[:password])
        end
        xml_request.to_s
      end

      def build_rate_request(origin, destination, packages, options={})
        packages = Array(packages)
        xml_request = XmlNode.new('RatingServiceSelectionRequest') do |root_node|
          root_node << XmlNode.new('Request') do |request|
            request << XmlNode.new('RequestAction', 'Rate')
            request << XmlNode.new('RequestOption', 'Shop')
            # not implemented: 'Rate' RequestOption to specify a single service query
            # request << XmlNode.new('RequestOption', ((options[:service].nil? or options[:service] == :all) ? 'Shop' : 'Rate'))
          end

          pickup_type = options[:pickup_type] || :daily_pickup

          root_node << XmlNode.new('PickupType') do |pickup_type_node|
            pickup_type_node << XmlNode.new('Code', PICKUP_CODES[pickup_type])
            # not implemented: PickupType/PickupDetails element
          end
          cc = options[:customer_classification] || DEFAULT_CUSTOMER_CLASSIFICATIONS[pickup_type]
          root_node << XmlNode.new('CustomerClassification') do |cc_node|
            cc_node << XmlNode.new('Code', CUSTOMER_CLASSIFICATIONS[cc])
          end

          root_node << XmlNode.new('Shipment') do |shipment|
            # not implemented: Shipment/Description element
            shipment << build_location_node('Shipper', (options[:shipper] || origin), options)
            shipment << build_location_node('ShipTo', destination, options)
            if options[:shipper] and options[:shipper] != origin
              shipment << build_location_node('ShipFrom', origin, options)
            end

            # not implemented:  * Shipment/ShipmentWeight element
            #                   * Shipment/ReferenceNumber element
            #                   * Shipment/Service element
            #                   * Shipment/PickupDate element
            #                   * Shipment/ScheduledDeliveryDate element
            #                   * Shipment/ScheduledDeliveryTime element
            #                   * Shipment/AlternateDeliveryTime element
            #                   * Shipment/DocumentsOnly element

            packages.each do |package|
<<<<<<< HEAD
              options[:imperial] = ['US','LR','MM'].include?(origin.country_code(:alpha2))
              shipment << build_package_node(package, options)
=======
              imperial = ['US','LR','MM'].include?(origin.country_code(:alpha2))

              shipment << XmlNode.new("Package") do |package_node|

                # not implemented:  * Shipment/Package/PackagingType element
                #                   * Shipment/Package/Description element

                package_node << XmlNode.new("PackagingType") do |packaging_type|
                  packaging_type << XmlNode.new("Code", '02')
                end

                package_node << XmlNode.new("Dimensions") do |dimensions|
                  dimensions << XmlNode.new("UnitOfMeasurement") do |units|
                    units << XmlNode.new("Code", imperial ? 'IN' : 'CM')
                  end
                  [:length,:width,:height].each do |axis|
                    value = ((imperial ? package.inches(axis) : package.cm(axis)).to_f*1000).round/1000.0 # 3 decimals
                    dimensions << XmlNode.new(axis.to_s.capitalize, [value,0.1].max)
                  end
                end

                package_node << XmlNode.new("PackageWeight") do |package_weight|
                  package_weight << XmlNode.new("UnitOfMeasurement") do |units|
                    units << XmlNode.new("Code", imperial ? 'LBS' : 'KGS')
                  end
                if package.value.present? && package.currency.present?
                  add_insured_node( package_node, currency:package.currency, value:(package.value.to_i/100) )
                end

                  value = ((imperial ? package.lbs : package.kgs).to_f*1000).round/1000.0 # 3 decimals
                  package_weight << XmlNode.new("Weight", [value,0.1].max)
                end

                # not implemented:  * Shipment/Package/LargePackageIndicator element
                #                   * Shipment/Package/ReferenceNumber element
                #                   * Shipment/Package/PackageServiceOptions element
                #                   * Shipment/Package/AdditionalHandling element
              end

>>>>>>> 7c6b8a38
            end

            # not implemented:  * Shipment/ShipmentServiceOptions element
            if options[:origin_account]
              shipment << XmlNode.new("RateInformation") do |rate_info_node|
                rate_info_node << XmlNode.new("NegotiatedRatesIndicator")
              end
            end
          end
        end
        xml_request.to_s
      end

      def build_label_request(origin, destination, packages, options={})

        xml_request = XmlNode.new('ShipmentConfirmRequest') do |root_node|
          root_node << XmlNode.new('Request') do |request|
            # Optional element.
            request << XmlNode.new('TransactionReference') do |refer|
              # I don't know what the best way to generate this
              # value is quite yet.  The documentation has:
              # "guidlikesubstance"
              refer << XmlNode.new('CustomerContext', 'tbd')
              refer << XmlNode.new('XpciVersion', '1.0001')
            end
            request << XmlNode.new('RequestAction', 'ShipConfirm')
            request << XmlNode.new('RequestOption', 'nonvalidate')
          end
          root_node   << XmlNode.new('Shipment') do |shipment|
            shipment  << build_location_node('Shipper', origin, options[:shipper] || {})
            shipment  << build_location_node('ShipTo', destination, options[:destination] || {})
            # I need to figure out the best way to specify the service
            # level desired.
            shipment  << XmlNode.new('Service') do |service|
              service << XmlNode.new('Code', options[:service_code] || '14')
              service << XmlNode.new('Description', options[:service_description] || 'Next Day Air Early AM')
            end
            shipment  << XmlNode.new('ShipmentServiceOptions') do |opts|
              if options[:saturday_delivery]
                opts  << XmlNode.new('SaturdayDelivery')
              end
            end
            # I need to figure out the best way to specify payment.
            shipment      << XmlNode.new('PaymentInformation') do |payment|
              payment     << XmlNode.new('Prepaid') do |prepay|
                prepay    << XmlNode.new('BillShipper') do |bill|
                  bill    << XmlNode.new('AccountNumber', options[:origin_account])
                end
              end
            end
            # A request may specify multiple packages.
            options[:imperial] = ['US','LR','MM'].include?(origin.country_code(:alpha2))
            packages.each do |package|
              shipment << build_package_node(package, options)
            end
          end
          # I don't know all of the options that UPS supports for labels
          # so I'm going with something very simple for now.
          root_node        << XmlNode.new('LabelSpecification') do |specification|
            specification  << XmlNode.new('LabelPrintMethod') do |print_method|
              print_method << XmlNode.new('Code', 'GIF')
            end
            specification  << XmlNode.new('HTTPUserAgent', 'Mozilla/4.5') # hmmm
            specification  << XmlNode.new('LabelImageFormat', 'GIF') do |image_format|
              image_format << XmlNode.new('Code', 'GIF')
            end
          end
        end
        xml_request.to_s
      end

      def build_accept_request(digest, options={})
        xml_request = XmlNode.new('ShipmentAcceptRequest') do |root_node|
          root_node << XmlNode.new('Request') do |request|
            request << XmlNode.new('RequestAction', 'ShipAccept')
          end
          root_node << XmlNode.new('ShipmentDigest', digest)
        end
        xml_request.to_s
      end

      def build_tracking_request(tracking_number, options={})
        xml_request = XmlNode.new('TrackRequest') do |root_node|
          root_node << XmlNode.new('Request') do |request|
            request << XmlNode.new('RequestAction', 'Track')
            request << XmlNode.new('RequestOption', '1')
          end
          root_node << XmlNode.new('TrackingNumber', tracking_number.to_s)
        end
        xml_request.to_s
      end

      def build_location_node(name,location,options={})
        # not implemented:  * Shipment/Shipper/Name element
        #                   * Shipment/(ShipTo|ShipFrom)/CompanyName element
        #                   * Shipment/(Shipper|ShipTo|ShipFrom)/AttentionName element
        #                   * Shipment/(Shipper|ShipTo|ShipFrom)/TaxIdentificationNumber element
        location_node = XmlNode.new(name) do |location_node|
          # You must specify the shipper name when creating labels.
          if shipper_name = (@options[:origin_name] || options[:origin_name])
            location_node << XmlNode.new('Name', shipper_name)
          end
          location_node << XmlNode.new('PhoneNumber', location.phone.gsub(/[^\d]/,'')) unless location.phone.blank?
          location_node << XmlNode.new('FaxNumber', location.fax.gsub(/[^\d]/,'')) unless location.fax.blank?

          if name == 'Shipper' and (origin_account = @options[:origin_account] || options[:origin_account])
            location_node << XmlNode.new('ShipperNumber', origin_account)
          elsif name == 'ShipTo' and (destination_account = @options[:destination_account] || options[:destination_account])
            location_node << XmlNode.new('ShipperAssignedIdentificationNumber', destination_account)
          end

          if name = location.company_name || location.name
            location_node << XmlNode.new('CompanyName', name)
          end

          if phone = location.phone
            location_node << XmlNode.new('PhoneNumber', phone)
          end

          if attn = location.name
            location_node << XmlNode.new('AttentionName', attn)
          end

          location_node << XmlNode.new('Address') do |address|
            address << XmlNode.new("AddressLine1", location.address1) unless location.address1.blank?
            address << XmlNode.new("AddressLine2", location.address2) unless location.address2.blank?
            address << XmlNode.new("AddressLine3", location.address3) unless location.address3.blank?
            address << XmlNode.new("City", location.city) unless location.city.blank?
            address << XmlNode.new("StateProvinceCode", location.province) unless location.province.blank?
              # StateProvinceCode required for negotiated rates but not otherwise, for some reason
            address << XmlNode.new("PostalCode", location.postal_code) unless location.postal_code.blank?
            address << XmlNode.new("CountryCode", location.country_code(:alpha2)) unless location.country_code(:alpha2).blank?
            address << XmlNode.new("ResidentialAddressIndicator", true) unless location.commercial? # the default should be that UPS returns residential rates for destinations that it doesn't know about
            # not implemented: Shipment/(Shipper|ShipTo|ShipFrom)/Address/ResidentialAddressIndicator element
          end
        end
      end

<<<<<<< HEAD
      def build_package_node(package,options={})
        XmlNode.new("Package") do |package_node|

          # not implemented:  * Shipment/Package/PackagingType element
          #                   * Shipment/Package/Description element

          package_node << XmlNode.new("PackagingType") do |packaging_type|
            packaging_type << XmlNode.new("Code", '02')
          end

          package_node << XmlNode.new("Dimensions") do |dimensions|
            dimensions << XmlNode.new("UnitOfMeasurement") do |units|
              units << XmlNode.new("Code", options[:imperial] ? 'IN' : 'CM')
            end
            [:length,:width,:height].each do |axis|
              value = ((options[:imperial] ? package.inches(axis) : package.cm(axis)).to_f*1000).round/1000.0 # 3 decimals
              dimensions << XmlNode.new(axis.to_s.capitalize, [value,0.1].max)
            end
          end

          package_node << XmlNode.new("PackageWeight") do |package_weight|
            package_weight << XmlNode.new("UnitOfMeasurement") do |units|
              units << XmlNode.new("Code", options[:imperial] ? 'LBS' : 'KGS')
            end

            value = ((options[:imperial] ? package.lbs : package.kgs).to_f*1000).round/1000.0 # 3 decimals
            package_weight << XmlNode.new("Weight", [value,0.1].max)
          end

          if options[:reference_number]
            package_node << XmlNode.new("ReferenceNumber") do |ref_node|
              ref_node   << XmlNode.new("Code", options[:reference_number][:code] || "")
              ref_node   << XmlNode.new("Value", options[:reference_number][:value])
            end
          end

          package_node

          # not implemented:  * Shipment/Package/LargePackageIndicator element
          #                   * Shipment/Package/PackageServiceOptions element
          #                   * Shipment/Package/AdditionalHandling element
=======
      def add_insured_node(*args)
        params, package_node = args.extract_options!, args[0]
        currency, value = params[:currency], params[:value].to_i
        package_node << XmlNode.new("PackageServiceOptions") do |package_service_options|
          package_service_options << XmlNode.new("DeclaredValue") do |declared_value|
            declared_value << XmlNode.new("CurrencyCode", currency)
            declared_value << XmlNode.new("MonetaryValue", (value.to_i))
          end
          package_service_options << XmlNode.new("InsuredValue") do |declared_value|
            declared_value << XmlNode.new("CurrencyCode", currency)
            declared_value << XmlNode.new("MonetaryValue", (value.to_i))
          end
>>>>>>> 7c6b8a38
        end
      end

      def parse_rate_response(origin, destination, packages, response, options={})
        rates = []

        xml = REXML::Document.new(response)
        success = response_success?(xml)
        message = response_message(xml)

        if success
          rate_estimates = []

          xml.elements.each('/*/RatedShipment') do |rated_shipment|
            service_code = rated_shipment.get_text('Service/Code').to_s
            days_to_delivery = rated_shipment.get_text('GuaranteedDaysToDelivery').to_s.to_i
            days_to_delivery = nil if days_to_delivery == 0
            rate_estimates << RateEstimate.new(origin, destination, @@name,
                                service_name_for(origin, service_code),
                                :total_price => rated_shipment.get_text('TotalCharges/MonetaryValue').to_s.to_f,
                                :insurance_price => rated_shipment.get_text('ServiceOptionsCharges/MonetaryValue').to_s.to_f,
                                :currency => rated_shipment.get_text('TotalCharges/CurrencyCode').to_s,
                                :service_code => service_code,
                                :packages => packages,
                                :delivery_range => [timestamp_from_business_day(days_to_delivery)],
                                :negotiated_rate =>                               rated_shipment.get_text('NegotiatedRates/NetSummaryCharges/GrandTotal/MonetaryValue').to_s.to_f)
          end
        end
        RateResponse.new(success, message, Hash.from_xml(response).values.first, :rates => rate_estimates, :xml => response, :request => last_request)
      end

      def parse_tracking_response(response, options={})
        xml = REXML::Document.new(response)
        success = response_success?(xml)
        message = response_message(xml)

        if success
          tracking_number, origin, destination, status_code, status_description = nil
          delivered, exception = false
          exception_event = nil
          shipment_events = []
          status = {}
          scheduled_delivery_date = nil

          first_shipment = xml.elements['/*/Shipment']
          first_package = first_shipment.elements['Package']
          tracking_number = first_shipment.get_text('ShipmentIdentificationNumber | Package/TrackingNumber').to_s

          # Build status hash
          status_node = first_package.elements['Activity/Status/StatusType']
          status_code = status_node.get_text('Code').to_s
          status_description = status_node.get_text('Description').to_s
          status = TRACKING_STATUS_CODES[status_code]

          if status_description =~ /out.*delivery/i
            status = :out_for_delivery
          end

          origin, destination = %w{Shipper ShipTo}.map do |location|
            location_from_address_node(first_shipment.elements["#{location}/Address"])
          end

          # Get scheduled delivery date
          unless status == :delivered
            scheduled_delivery_date = parse_ups_datetime({
              :date => first_shipment.get_text('ScheduledDeliveryDate'),
              :time => nil
              })
          end

          activities = first_package.get_elements('Activity')
          unless activities.empty?
            shipment_events = activities.map do |activity|
              description = activity.get_text('Status/StatusType/Description').to_s
              zoneless_time = if (time = activity.get_text('Time')) &&
                                 (date = activity.get_text('Date'))
                time, date = time.to_s, date.to_s
                hour, minute, second = time.scan(/\d{2}/)
                year, month, day = date[0..3], date[4..5], date[6..7]
                Time.utc(year, month, day, hour, minute, second)
              end
              location = location_from_address_node(activity.elements['ActivityLocation/Address'])
              ShipmentEvent.new(description, zoneless_time, location)
            end

            shipment_events = shipment_events.sort_by(&:time)

            # UPS will sometimes archive a shipment, stripping all shipment activity except for the delivery
            # event (see test/fixtures/xml/delivered_shipment_without_events_tracking_response.xml for an example).
            # This adds an origin event to the shipment activity in such cases.
            if origin && !(shipment_events.count == 1 && status == :delivered)
              first_event = shipment_events[0]
              same_country = origin.country_code(:alpha2) == first_event.location.country_code(:alpha2)
              same_or_blank_city = first_event.location.city.blank? or first_event.location.city == origin.city
              origin_event = ShipmentEvent.new(first_event.name, first_event.time, origin)
              if same_country and same_or_blank_city
                shipment_events[0] = origin_event
              else
                shipment_events.unshift(origin_event)
              end
            end

            # Has the shipment been delivered?
            if status == :delivered
              if !destination
                destination = shipment_events[-1].location
              end
              shipment_events[-1] = ShipmentEvent.new(shipment_events.last.name, shipment_events.last.time, destination)
            end
          end

        end
        TrackingResponse.new(success, message, Hash.from_xml(response).values.first,
          :carrier => @@name,
          :xml => response,
          :request => last_request,
          :status => status,
          :status_code => status_code,
          :status_description => status_description,
          :scheduled_delivery_date => scheduled_delivery_date,
          :shipment_events => shipment_events,
          :delivered => delivered,
          :exception => exception,
          :exception_event => exception_event,
          :origin => origin,
          :destination => destination,
          :tracking_number => tracking_number)
      end

      def location_from_address_node(address)
        return nil unless address
        Location.new(
                :country =>     node_text_or_nil(address.elements['CountryCode']),
                :postal_code => node_text_or_nil(address.elements['PostalCode']),
                :province =>    node_text_or_nil(address.elements['StateProvinceCode']),
                :city =>        node_text_or_nil(address.elements['City']),
                :address1 =>    node_text_or_nil(address.elements['AddressLine1']),
                :address2 =>    node_text_or_nil(address.elements['AddressLine2']),
                :address3 =>    node_text_or_nil(address.elements['AddressLine3'])
              )
      end

      def parse_ups_datetime(options = {})
        time, date = options[:time].to_s, options[:date].to_s
        if time.nil?
          hour, minute, second = 0
        else
          hour, minute, second = time.scan(/\d{2}/)
        end
        year, month, day = date[0..3], date[4..5], date[6..7]

        Time.utc(year, month, day, hour, minute, second)
      end

      def response_success?(xml)
        xml.get_text('/*/Response/ResponseStatusCode').to_s == '1'
      end

      def response_message(xml)
        xml.get_text('/*/Response/Error/ErrorDescription | /*/Response/ResponseStatusDescription').to_s
      end

      def response_digest(xml)
        xml.get_text('/*/ShipmentDigest').to_s
      end

      def parse_ship_confirm(response)
        xml = REXML::Document.new(response)
      end

      def parse_ship_accept(response)
        xml = REXML::Document.new(response)
        success = response_success?(xml)
        message = response_message(xml)

        LabelResponse.new(success, message, Hash.from_xml(response).values.first)
      end

      def commit(action, request, test = false)
        ssl_post("#{test ? TEST_URL : LIVE_URL}/#{RESOURCES[action]}", request)
      end


      def service_name_for(origin, code)
        origin = origin.country_code(:alpha2)

        name = case origin
        when "CA" then CANADA_ORIGIN_SERVICES[code]
        when "MX" then MEXICO_ORIGIN_SERVICES[code]
        when *EU_COUNTRY_CODES then EU_ORIGIN_SERVICES[code]
        end

        name ||= OTHER_NON_US_ORIGIN_SERVICES[code] unless name == 'US'
        name ||= DEFAULT_SERVICES[code]
      end

    end
  end
end<|MERGE_RESOLUTION|>--- conflicted
+++ resolved
@@ -226,50 +226,8 @@
             #                   * Shipment/DocumentsOnly element
 
             packages.each do |package|
-<<<<<<< HEAD
               options[:imperial] = ['US','LR','MM'].include?(origin.country_code(:alpha2))
               shipment << build_package_node(package, options)
-=======
-              imperial = ['US','LR','MM'].include?(origin.country_code(:alpha2))
-
-              shipment << XmlNode.new("Package") do |package_node|
-
-                # not implemented:  * Shipment/Package/PackagingType element
-                #                   * Shipment/Package/Description element
-
-                package_node << XmlNode.new("PackagingType") do |packaging_type|
-                  packaging_type << XmlNode.new("Code", '02')
-                end
-
-                package_node << XmlNode.new("Dimensions") do |dimensions|
-                  dimensions << XmlNode.new("UnitOfMeasurement") do |units|
-                    units << XmlNode.new("Code", imperial ? 'IN' : 'CM')
-                  end
-                  [:length,:width,:height].each do |axis|
-                    value = ((imperial ? package.inches(axis) : package.cm(axis)).to_f*1000).round/1000.0 # 3 decimals
-                    dimensions << XmlNode.new(axis.to_s.capitalize, [value,0.1].max)
-                  end
-                end
-
-                package_node << XmlNode.new("PackageWeight") do |package_weight|
-                  package_weight << XmlNode.new("UnitOfMeasurement") do |units|
-                    units << XmlNode.new("Code", imperial ? 'LBS' : 'KGS')
-                  end
-                if package.value.present? && package.currency.present?
-                  add_insured_node( package_node, currency:package.currency, value:(package.value.to_i/100) )
-                end
-
-                  value = ((imperial ? package.lbs : package.kgs).to_f*1000).round/1000.0 # 3 decimals
-                  package_weight << XmlNode.new("Weight", [value,0.1].max)
-                end
-
-                # not implemented:  * Shipment/Package/LargePackageIndicator element
-                #                   * Shipment/Package/ReferenceNumber element
-                #                   * Shipment/Package/PackageServiceOptions element
-                #                   * Shipment/Package/AdditionalHandling element
-              end
-
->>>>>>> 7c6b8a38
             end
 
             # not implemented:  * Shipment/ShipmentServiceOptions element
@@ -408,7 +366,6 @@
         end
       end
 
-<<<<<<< HEAD
       def build_package_node(package,options={})
         XmlNode.new("Package") do |package_node|
 
@@ -432,6 +389,10 @@
           package_node << XmlNode.new("PackageWeight") do |package_weight|
             package_weight << XmlNode.new("UnitOfMeasurement") do |units|
               units << XmlNode.new("Code", options[:imperial] ? 'LBS' : 'KGS')
+            end
+
+            if package.value.present? && package.currency.present?
+              add_insured_node( package_node, currency:package.currency, value:(package.value.to_i/100) )
             end
 
             value = ((options[:imperial] ? package.lbs : package.kgs).to_f*1000).round/1000.0 # 3 decimals
@@ -450,7 +411,9 @@
           # not implemented:  * Shipment/Package/LargePackageIndicator element
           #                   * Shipment/Package/PackageServiceOptions element
           #                   * Shipment/Package/AdditionalHandling element
-=======
+        end
+      end
+
       def add_insured_node(*args)
         params, package_node = args.extract_options!, args[0]
         currency, value = params[:currency], params[:value].to_i
@@ -463,7 +426,6 @@
             declared_value << XmlNode.new("CurrencyCode", currency)
             declared_value << XmlNode.new("MonetaryValue", (value.to_i))
           end
->>>>>>> 7c6b8a38
         end
       end
 
